# The DiverseSelector library provides a set of tools to select molecule
# subset with maximum molecular diversity.
#
# Copyright (C) 2022 The QC-Devs Community
#
# This file is part of DiverseSelector.
#
# DiverseSelector is free software; you can redistribute it and/or
# modify it under the terms of the GNU General Public License
# as published by the Free Software Foundation; either version 3
# of the License, or (at your option) any later version.
#
# DiverseSelector is distributed in the hope that it will be useful,
# but WITHOUT ANY WARRANTY; without even the implied warranty of
# MERCHANTABILITY or FITNESS FOR A PARTICULAR PURPOSE.  See the
# GNU General Public License for more details.
#
# You should have received a copy of the GNU General Public License
# along with this program; if not, see <http://www.gnu.org/licenses/>
#
# --

"""Selectors classes for different choices of subset selection."""
import collections
import math
from typing import Union

import bitarray
from DiverseSelector.base import SelectionBase
from DiverseSelector.diversity import compute_diversity
import numpy as np
from scipy import spatial
from sklearn.decomposition import PCA
from sklearn.preprocessing import StandardScaler


__all__ = [
    "MaxMin",
    "MaxSum",
    "OptiSim",
    "DirectedSphereExclusion",
    "GridPartitioning",
<<<<<<< HEAD
    "Medoid",
]

=======
    "KDTree",
]


>>>>>>> 79a46f3e
class MaxMin(SelectionBase):
    """Selecting compounds using MinMax algorithm.

    Initial point is chosen as medoid center. The second point is
    the furthest point away. All the following points are selected
    using the rule:
    1. Find minimum distance from every point to the selected ones.
    2. Select a point the has the maximum distance among calculated
       on the previous step.
    """

    def __init__(self, func_distance=None):
        """
        Initializing class.

        Parameters
        ----------
        func_distance: callable
            Function for calculating the pairwise distance between instances of the array.
        """
        self.func_distance = func_distance

    def select_from_cluster(self, arr, num_selected, cluster_ids=None):
        """
        Algorithm MinMax for selecting points from cluster.

        Parameters
        ----------
        arr: np.ndarray
            Distance matrix for points that needs to be selected if func_distance is None.
            Otherwise, treated as coordinates array.
        num_selected: int
            Number of molecules that need to be selected
        cluster_ids: np.ndarray
            Indices of molecules that form a cluster

        Returns
        -------
        selected: list
            List of ids of selected molecules
        """
        if self.func_distance is not None:
            arr_dist = self.func_distance(arr)
        else:
            arr_dist = arr

        if cluster_ids is not None:
            arr_dist = arr_dist[cluster_ids][:, cluster_ids]

        # choosing initial point as the medoid
        selected = [np.argmin(np.sum(arr_dist, axis=0))]
        while len(selected) < num_selected:
            min_distances = np.min(arr_dist[selected], axis=0)
            new_id = np.argmax(min_distances)
            selected.append(new_id)
        return selected


class MaxSum(SelectionBase):
    """Selecting compounds using MaxSum algorithm.

    Initial point is chosen as medoid center. The second point is
    the furthest point away. All the following points are selected
    using the rule:
    1. Find minimum distance from every point to the selected ones.
    2. Select a point the has the maximum sum of distance among calculated
       on the previous step.
    """

    def __init__(self, func_distance=None):
        """
        Initializing class.

        Parameters
        ----------
        func_distance: callable
            Function for calculating the pairwise distance between instances of the array.
        """
        self.func_distance = func_distance

    def select_from_cluster(self, arr, num_selected, cluster_ids=None):
        """
        Algorithm MinMax for selecting points from cluster.

        Parameters
        ----------
        arr: np.ndarray
            Distance matrix for points that needs to be selected if func_distance is None.
            Otherwise, treated as coordinates array.
        num_selected: int
            Number of molecules that need to be selected
        cluster_ids: np.ndarray
            Indices of molecules that form a cluster

        Returns
        -------
        selected: list
            List of ids of selected molecules
        """
        if num_selected > len(arr):
            raise ValueError(f"Requested {num_selected} points which is greater than {len(arr)} "
                             f"points provided in array")

        if self.func_distance is not None:
            arr_dist = self.func_distance(arr)
        else:
            arr_dist = arr

        if cluster_ids is not None:
            arr_dist = arr_dist[cluster_ids][:, cluster_ids]

        # choosing initial point as the medoid
        selected = [np.argmin(np.sum(arr_dist, axis=0))]
        while len(selected) < num_selected:
            sum_distances = np.sum(arr_dist[selected], axis=0)
            while True:
                new_id = np.argmax(sum_distances)
                if new_id in selected:
                    sum_distances[new_id] = 0
                else:
                    break
            selected.append(new_id)
        return selected


class OptiSim(SelectionBase):
    """Selecting compounds using OptiSim algorithm.

    Initial point is chosen as medoid center. Points are randomly chosen and added to a subsample
    if outside of radius r from all previously selected points, and discarded otherwise. Once k
    number of points are added to the subsample, the point with the greatest minimum distance to
    previously selected points is selected and the subsample is cleared and the process repeats.

    Adapted from  https://doi.org/10.1021/ci970282v
    """

    def __init__(self, r=None, k=10, tolerance=5.0, eps=0, p=2, start_id=0, random_seed=42):
        """
        Initializing class.

        Parameters
        ----------
        r: float
            Initial guess of radius for optisim algorithm, no points within r distance to an already
            selected point can be selected.
        k: int
            Amount of points to add to subsample before selecting one of the points with the
            greatest minimum distance to the previously selected points.
        tolerance: float
            Percentage error of number of molecules actually selected from number of molecules
            requested.
        eps: float
            Approximate nearest neighbor search for eliminating close points. Branches of the tree
            are not explored if their nearest points are further than r / (1 + eps), and branches
            are added in bulk if their furthest points are nearer than r * (1 + eps).
        p: float
            Which Minkowski p-norm to use. Should be in the range [1, inf]. A finite large p may
            cause a ValueError if overflow can occur.
        start_id: int
            Index for the first point to be selected.
        random_seed: int
            Seed for random selection of points be evaluated.
        """
        self.r = r
        self.k = k
        self.tolerance = tolerance
        self.eps = eps
        self.p = p
        self.start_id = start_id
        self.random_seed = random_seed

    def algorithm(self, arr, uplimit) -> list:
        """
        Optisim algorithm logic.

        Parameters
        ----------
        arr: np.ndarray
            Coordinate array of points.
        uplimit: int
            Maximum number of points to select.

        Returns
        -------
        selected: list
            List of ids of selected molecules
        """
        selected = [self.start_id]
        count = 1
        tree = spatial.KDTree(arr)
        rng = np.random.default_rng(seed=self.random_seed)
        len_arr = len(arr)
        bv = np.zeros(len_arr)
        candidates = list(range(len_arr))
        elim = tree.query_ball_point(arr[self.start_id], self.r, eps=self.eps, p=self.p, workers=-1)
        for idx in elim:
            bv[idx] = 1
        candidates = np.ma.array(candidates, mask=bv)
        while len(candidates.compressed()) > 0:
            try:
                sublist = rng.choice(candidates.compressed(), size=self.k, replace=False)
            except ValueError:
                sublist = candidates.compressed()

            newtree = spatial.KDTree(arr[selected])
            search, _ = newtree.query(arr[sublist], eps=self.eps, p=self.p, workers=-1)
            search_idx = np.argmax(search)
            best_idx = sublist[search_idx]
            selected.append(best_idx)
            count += 1
            if count > uplimit:
                return selected
            elim = tree.query_ball_point(arr[best_idx], self.r, eps=self.eps, p=self.p, workers=-1)
            for idx in elim:
                bv[idx] = 1
            candidates = np.ma.array(candidates, mask=bv)

        return selected

    def select_from_cluster(self, arr, num_selected, cluster_ids=None):
        """
        Algorithm that uses optisim for selecting points from cluster.

        Parameters
        ----------
        arr: np.ndarray
            Coordinate array of points
        num_selected: int
            Number of molecules that need to be selected.
        cluster_ids: np.ndarray
            Indices of molecules that form a cluster

        Returns
        -------
        selected: list
            List of ids of selected molecules
        """
        return predict_radius(self, arr, num_selected, cluster_ids)


class DirectedSphereExclusion(SelectionBase):
    """Selecting points using Directed Sphere Exclusion algorithm.

    Starting point is chosen as the reference point and not included in the selected molecules. The
    distance of each point is calculated to the reference point and the points are then sorted based
    on the ascending order of distances. The points are then evaluated in their sorted order, and
    are selected if their distance to all the other selected points is at least r away. Euclidian
    distance is used by default and the r value is automatically generated if not passed to satisfy
    the number of molecules requested.

    Adapted from https://doi.org/10.1021/ci025554v
    """

    def __init__(self, r=None, tolerance=5.0, eps=0, p=2, start_id=0, random_seed=42):
        """
        Initializing class.

        Parameters
        ----------
        r: float
            Initial guess of radius for directed sphere exclusion algorithm, no points within r
            distance to an already selected point can be selected.
        tolerance: float
            Percentage error of number of molecules actually selected from number of molecules
            requested.
        eps: float
            Approximate nearest neighbor search for eliminating close points. Branches of the tree
            are not explored if their nearest points are further than r / (1 + eps), and branches
            are added in bulk if their furthest points are nearer than r * (1 + eps).
        p: float
            Which Minkowski p-norm to use. Should be in the range [1, inf]. A finite large p may
            cause a ValueError if overflow can occur.
        start_id: int
            Index for the first point to be selected.
        random_seed: int
            Seed for random selection of points be evaluated.
        """
        self.r = r
        self.tolerance = tolerance
        self.eps = eps
        self.p = p
        self.starting_idx = start_id
        self.random_seed = random_seed

    def algorithm(self, arr, uplimit):
        """
        Directed sphere exclusion algorithm logic.

        Parameters
        ----------
        arr: np.ndarray
            Coordinate array of points.
        uplimit: int
            Maximum number of points to select.

        Returns
        -------
        selected: list
            List of ids of selected molecules
        """
        selected = []
        count = 0
        candidates = np.delete(np.arange(0, len(arr)), self.starting_idx)
        distances = []
        for idx in candidates:
            ref_point = arr[self.starting_idx]
            data_point = arr[idx]
            distance = spatial.distance.minkowski(ref_point, data_point, p=self.p)
            distances.append((distance, idx))
        distances.sort()
        order = [idx for dist, idx in distances]

        kdtree = spatial.KDTree(arr)
        bv = bitarray.bitarray(len(arr))
        bv[:] = 0
        bv[self.starting_idx] = 1

        for idx in order:
            if not bv[idx]:
                selected.append(idx)
                count += 1
                if count > uplimit:
                    return selected
                elim = kdtree.query_ball_point(arr[idx], self.r, eps=self.eps, p=self.p, workers=-1)
                for index in elim:
                    bv[index] = 1

        return selected

    def select_from_cluster(self, arr, num_selected, cluster_ids=None):
        """
        Algorithm that uses sphere_exclusion for selecting points from cluster.

        Parameters
        ----------
        arr: np.ndarray
            Coordinate array of points
        num_selected: int
            Number of molecules that need to be selected.
        cluster_ids: np.ndarray
            Indices of molecules that form a cluster

        Returns
        -------
        selected: list
            List of ids of selected molecules
        """
        return predict_radius(self, arr, num_selected, cluster_ids)


class GridPartitioning(SelectionBase):
    """Selecting points using the Grid Partitioning algorithm.

    Points are partitioned into grids using an algorithm (equisized independent or equisized
    dependent). A point is selected from each of the grids while the number of selected points is
    less than the number requested and while the grid has available points remaining, looping until
    the number of requested points is satisfied. If at the end, the number of points needed is less
    than the number of grids available to select from, the points are chosen from the grids with the
    greatest diversity.

    Adapted from https://doi.org/10.1016/S1093-3263(99)00016-9.
    """

    def __init__(self, cells, grid_method="equisized_independent", max_dim=None, random_seed=42):
        """
        Initializing class.

        Parameters
        ----------
        cells: int
            Number of cells to partition each axis into, the number of resulting grids is cells to
            the power of the dimensionality of the coordinate array.
        grid_method: str
            Grid method used to partition the points into grids. "equisized_independent" and
            "equisized_dependent" are supported options.
        max_dim: int
            Maximum dimensionality of coordinate array, if the dimensionality is greater than the
            max_dim provided then dimensionality reduction is done using PCA.
        random_seed: int
            Seed for random selection of points to be selected from each grid.
        """
        self.random_seed = random_seed
        self.cells = cells
        self.max_dim = max_dim
        self.grid_method = grid_method

    def select_from_cluster(self, arr, num_selected, cluster_ids=None):
        """
        Grid partitioning algorithm for selecting points from cluster.

        Parameters
        ----------
        arr: np.ndarray
            Coordinate array of points
        num_selected: int
            Number of molecules that need to be selected.
        cluster_ids: np.ndarray
            Indices of molecules that form a cluster

        Returns
        -------
        selected: list
            List of ids of selected molecules
        """
        if cluster_ids is not None:
            arr = arr[cluster_ids]

        selected = []
        data_dim = len(arr[0])
        if self.max_dim is not None and data_dim > self.max_dim:
            norm_data = StandardScaler().fit_transform(arr)
            pca = PCA(n_components=self.max_dim)
            arr = pca.fit_transform(norm_data)
            data_dim = self.max_dim

        if self.grid_method == "equisized_independent":
            axis_info = []
            for i in range(data_dim):
                axis_min, axis_max = min(arr[:, i]), max(arr[:, i])
                cell_length = (axis_max - axis_min) / self.cells
                axis_info.append([axis_min, axis_max, cell_length])
            bins = {}
            for index, point in enumerate(arr):
                point_bin = []
                for dim, value in enumerate(point):
                    if value == axis_info[dim][0]:
                        index_bin = 0
                    elif value == axis_info[dim][1]:
                        index_bin = self.cells - 1
                    else:
                        index_bin = int((value - axis_info[dim][0]) // axis_info[dim][2])
                    point_bin.append(index_bin)
                bins.setdefault(tuple(point_bin), [])
                bins[tuple(point_bin)].append(index)

        elif self.grid_method == "equisized_dependent":
            bins = {}
            for i in range(data_dim):
                if len(bins) == 0:
                    axis_min, axis_max = min(arr[:, i]), max(arr[:, i])
                    cell_length = (axis_max - axis_min) / self.cells
                    axis_info = [axis_min, axis_max, cell_length]

                    for index, point in enumerate(arr):
                        point_bin = []
                        if point[i] == axis_info[0]:
                            index_bin = 0
                        elif point[i] == axis_info[1]:
                            index_bin = self.cells - 1
                        else:
                            index_bin = int((point[i] - axis_info[0]) // axis_info[2])
                        point_bin.append(index_bin)
                        bins.setdefault(tuple(point_bin), [])
                        bins[tuple(point_bin)].append(index)
                else:
                    new_bins = {}
                    for bin_idx, bin_list in bins.items():
                        axis_min = min(arr[bin_list, i])
                        axis_max = max(arr[bin_list, i])
                        cell_length = (axis_max - axis_min) / self.cells
                        axis_info = [axis_min, axis_max, cell_length]

                        for point_idx in bin_list:
                            point_bin = [num for num in bin_idx]
                            if arr[point_idx][i] == axis_info[0]:
                                index_bin = 0
                            elif arr[point_idx][i] == axis_info[1]:
                                index_bin = self.cells - 1
                            else:
                                index_bin = int((arr[point_idx][i] - axis_info[0]) // axis_info[2])
                            point_bin.append(index_bin)
                            new_bins.setdefault(tuple(point_bin), [])
                            new_bins[tuple(point_bin)].append(point_idx)
                    bins = new_bins

        elif self.grid_method == "equifrequent_independent":
            raise NotImplementedError(f"{self.grid_method} not implemented.")
        elif self.grid_method == "equifrequent_dependent":
            raise NotImplementedError(f"{self.grid_method} not implemented.")
        else:
            raise ValueError(f"{self.grid_method} not a valid grid_method")

        old_len = 0
        to_delete = []
        rng = np.random.default_rng(seed=self.random_seed)
        while len(selected) < num_selected:
            num_needed = num_selected - len(selected)
            bin_count = len(bins)
            if bin_count <= num_needed:
                for bin_idx, bin_list in bins.items():
                    random_int = rng.integers(low=0, high=len(bin_list), size=1)[0]
                    mol_id = bin_list.pop(random_int)
                    selected.append(mol_id)
                    if len(bin_list) == 0:
                        to_delete.append(bin_idx)
                for idx in to_delete:
                    del bins[idx]
                to_delete = []

            else:
                diversity = []
                for bin_idx, bin_list in bins.items():
                    diversity.append((compute_diversity(arr[bin_list]), bin_idx))
                diversity.sort(reverse=True)
                for _, bin_idx in diversity[:num_needed]:
                    random_int = rng.integers(low=0, high=len(bins[bin_idx]), size=1)[0]
                    mol_id = bins[bin_idx].pop(random_int)
                    selected.append(mol_id)
            if len(selected) == old_len:
                break
            old_len = len(selected)
        return selected


class Medoid(SelectionBase):
    """Selecting points using an algorithm adapted from KDTree.

    Points are initially used to construct a KDTree. Eucleidean distances are used for this
    algorithm. The first point selected is based on the starting_idx provided and becomes the first
    query point. An approximation of the furthest point to the query point is found using
    find_furthest_neighbor and is selected. find_nearest_neighbor is then done to eliminate close
    neighbors to the new selected point. Medoid is then calculated from previously selected points
    and is used as the new query point for find_furthest_neighbor, repeating the process. Terminates
    upon selecting requested number of points or if all available points exhausted.

    Adapted from: https://en.wikipedia.org/wiki/K-d_tree#Construction
    """

    def __init__(self,
                 start_id=0,
                 func_distance=lambda x, y: spatial.minkowski_distance(x, y) ** 2,
                 scaling=10,
                 ):
        """
        Initializing class.

        Parameters
        ----------
        start_id: int
            Index for the first point to be selected.
        func_distance: callable
            Function for calculating the pairwise distance between instances of the array.
        scaling: float
            Percent of average maximum distance to use when eliminating the closest points.
        """

        self.starting_idx = start_id
        self.func_distance = func_distance
        self.BT = collections.namedtuple("BT", ["value", "index", "left", "right"])
        self.FNRecord = collections.namedtuple("FNRecord", ["point", "index", "distance"])
        self.scaling = scaling / 100
        self.ratio = None

    def _kdtree(self, arr):
        """Construct a k-d tree from an iterable of points.

        Parameters
        ----------
        arr: list or np.ndarray
            Coordinate array of points.

        Returns
        -------
        kdtree: collections.namedtuple
            KDTree organizing coordinates.
        """

        k = len(arr[0])

        def build(points, depth, old_indices=None):
            """Build a k-d tree from a set of points at a given depth."""
            if len(points) == 0:
                return None
            middle = len(points) // 2
            indices, points = zip(*sorted(enumerate(points), key=lambda x: x[1][depth % k]))
            if old_indices is not None:
                indices = [old_indices[i] for i in indices]
            return self.BT(
                value=points[middle],
                index=indices[middle],
                left=build(
                    points=points[:middle],
                    depth=depth + 1,
                    old_indices=indices[:middle],
                ),
                right=build(
                    points=points[middle + 1:],
                    depth=depth + 1,
                    old_indices=indices[middle + 1:],
                ),
            )

        kdtree = build(points=arr, depth=0)
        return kdtree

    def _eliminate(self, tree, point, threshold, num_eliminate, bv):
        """Eliminates points from being selected in future rounds.

        Parameters
        ----------
        tree: spatial.KDTree
            KDTree organizing coordinates.
        point: list
            Point where close neighbors should be eliminated.
        threshold: float
            An average of all the furthest distances found using find_furthest_neighbor
        num_eliminate: int
            Maximum number of points permitted to be eliminated.
        bv: bitarray
            Bitvector marking picked/eliminated points.

        Returns
        -------
        num_eliminate: int
            Maximum number of points permitted to be eliminated.
        """
        dist, elim_candidates = tree.query(point, k=self.ratio,
                                           distance_upper_bound=np.sqrt(threshold))
        if num_eliminate < 0:
            elim_candidates = elim_candidates[:num_eliminate]
        for index in elim_candidates:
            try:
                bv[index] = 1
                num_eliminate -= 1
            except IndexError:
                break
        return num_eliminate

    def _find_furthest_neighbor(self, kdtree, point, selected_bitvector):
        """Find approximately the furthest neighbor in a k-d tree for a given point.

        Parameters
        ----------
        kdtree: collections.namedtuple
            KDTree organizing coordinates.
        point: list
            Query point for search.
        selected_bitvector: bitarray
            Bitvector to keep track of previously selected points from array.

        Returns
        -------
        best: collections.namedtuple
            The furthest point found in search.
        """

        k = len(point)
        best = None

        def search(tree, depth):
            # Recursively search through the k-d tree to find the
            # furthest neighbor.

            nonlocal selected_bitvector
            nonlocal best

            if tree is None:
                return

            if not selected_bitvector[tree.index]:
                distance = self.func_distance(tree.value, point)
                if best is None or distance > best.distance:
                    best = self.FNRecord(point=tree.value, index=tree.index, distance=distance)

            axis = depth % k
            diff = point[axis] - tree.value[axis]
            if diff <= 0:
                close, away = tree.left, tree.right
            else:
                close, away = tree.right, tree.left

            search(tree=away, depth=depth + 1)
            if best is None or (close is not None and diff ** 2 <= 1.1 * (
                    (point[axis] - close.value[axis]) ** 2)):
                search(tree=close, depth=depth + 1)

        search(tree=kdtree, depth=0)
        return best

    def select_from_cluster(self, arr, num_selected, cluster_ids=None):
        """Main function for selecting points using the KDTree algorithm.

        Parameters
        ----------
        arr: np.ndarray
            Coordinate array of points
        num_selected: int
            Number of molecules that need to be selected.
        cluster_ids: np.ndarray
            Indices of molecules that form a cluster

        Returns
        -------
        selected: list
            List of ids of selected molecules
        """
        if cluster_ids is not None:
            arr = arr[cluster_ids]

        if isinstance(arr, np.ndarray):
            arr = arr.tolist()
        arr_len = len(arr)
        fartree = self._kdtree(arr)
        neartree = spatial.KDTree(arr)

        bv = bitarray.bitarray(arr_len)
        bv[:] = 0
        selected = [self.starting_idx]
        query_point = arr[self.starting_idx]
        bv[self.starting_idx] = 1
        count = 1
        num_eliminate = arr_len - num_selected
        self.ratio = math.ceil(num_eliminate / num_selected)
        best_distance_av = 0
        while len(selected) < num_selected:
            new_point = self._find_furthest_neighbor(fartree, query_point, bv)
            if new_point is None:
                return selected
            selected.append(new_point.index)
            bv[new_point.index] = 1
            query_point = (count * np.array(query_point) + np.array(new_point.point)) / (count + 1)
            query_point = query_point.tolist()
            if count == 1:
                best_distance_av = new_point.distance
            else:
                best_distance_av = (count * best_distance_av + new_point.distance) / (count + 1)
            if count == 1:
                if num_eliminate > 0 and self.scaling != 0:
                    num_eliminate = self._eliminate(neartree, arr[self.starting_idx],
                                                    best_distance_av * self.scaling,
                                                    num_eliminate, bv)
            if num_eliminate > 0 and self.scaling != 0:
                num_eliminate = self._eliminate(neartree, new_point.point,
                                                best_distance_av * self.scaling,
                                                num_eliminate, bv)
            count += 1
        return selected


def predict_radius(obj: Union[DirectedSphereExclusion, OptiSim], arr, num_selected,
                   cluster_ids=None):
    """
    Algorithm that uses sphere_exclusion for selecting points from cluster.

    Parameters
    ----------
    obj: object
        Instance of dissimilarity selection class
    arr: np.ndarray
        Coordinate array of points
    num_selected: int
        Number of molecules that need to be selected.
    cluster_ids: np.ndarray
        Indices of molecules that form a cluster

    Returns
    -------
    selected: list
        List of ids of selected molecules
    """
    error = num_selected * obj.tolerance / 100
    lowlimit = num_selected - error
    uplimit = num_selected + error

    if cluster_ids is not None:
        arr = arr[cluster_ids]

    original_r = None
    if obj.r is not None:
        original_r = obj.r
        result = obj.algorithm(arr, uplimit)
    # Use numpy.optimize.bisect instead
    else:
        rg = max(np.ptp(arr, axis=0)) / num_selected * 3
        obj.r = rg
        result = obj.algorithm(arr, uplimit)
    if len(result) == num_selected:
        return result

    low = obj.r if len(result) > num_selected else 0
    high = obj.r if low == 0 else None
    bounds = [low, high]
    count = 0
    while (len(result) < lowlimit or len(result) > uplimit) and count < 10:
        if bounds[1] is None:
            rg = bounds[0] * 2
        else:
            rg = (bounds[0] + bounds[1]) / 2
        obj.r = rg
        result = obj.algorithm(arr, uplimit)
        if len(result) > num_selected:
            bounds[0] = rg
        else:
            bounds[1] = rg
        count += 1
    if count >= 10:
        print(f"Optimal radius finder failed to converge, selected {len(result)} molecules instead "
              f"of requested {num_selected}.")
    obj.r = original_r
    return result<|MERGE_RESOLUTION|>--- conflicted
+++ resolved
@@ -40,16 +40,10 @@
     "OptiSim",
     "DirectedSphereExclusion",
     "GridPartitioning",
-<<<<<<< HEAD
     "Medoid",
 ]
 
-=======
-    "KDTree",
-]
-
-
->>>>>>> 79a46f3e
+
 class MaxMin(SelectionBase):
     """Selecting compounds using MinMax algorithm.
 
